<<<<<<< HEAD
pipewire (0.3.19-4) unstable; urgency=medium

  * Team upload
  * Disable GStreamer device provider.
    Apparently it isn't ready, and breaks video recording in cheese.
    Thanks to Fedora (see also Red Hat bug 1884260). (Closes: #982636)

 -- Simon McVittie <smcv@debian.org>  Sat, 13 Feb 2021 10:49:02 +0000
=======
pipewire (0.3.32-1) experimental; urgency=medium

  * Team upload.
  * New upstream release
  * Update symbols file

 -- Dylan Aïssi <daissi@debian.org>  Wed, 21 Jul 2021 12:14:03 +0200

pipewire (0.3.31-1) experimental; urgency=medium

  * Team upload.
  * New upstream release
  * Add libusb-1.0-0-dev to Build-Depends
  * Disable roc module at least for now
  * Install bluez-hardware.conf in pipewire-media-session
  * Update symbols file

 -- Dylan Aïssi <daissi@debian.org>  Tue, 29 Jun 2021 12:09:29 +0200

pipewire (0.3.30-1) experimental; urgency=medium

  * Team upload.
  * New upstream release
  * Remove d/p/Let-pipewire-pulse-services-conflict-with-their-pulseaudi.patch,
      applied upstream.
  * Add libwebrtc-audio-processing-dev to Build-Depends
  * Update symbols file
  * Remove unused lintian override in pipewire-audio-client-libraries

 -- Dylan Aïssi <daissi@debian.org>  Wed, 16 Jun 2021 12:07:16 +0200

pipewire (0.3.28-1) experimental; urgency=medium

  [ Frédéric Danis ]
  * Split pipewire-media-session from pipewire-bin package
  * Split pipewire-pulse from pipewire-bin package

  [ Sjoerd Simons ]
  * Install user systemd units by default
  * Update readme for seperate pipewire-pulse
  * New upstream release
  * Disable avahi module at least for now
  * Don't install the filter-chain example configurations
  * Update libpipewire-0.3-0 symbol file
  * Remove configuration files that moved to /usr/share

 -- Sjoerd Simons <sjoerd@debian.org>  Sat, 22 May 2021 16:19:10 +0200

pipewire (0.3.27-1) experimental; urgency=medium

  * New upstream release

 -- Sjoerd Simons <sjoerd@debian.org>  Wed, 12 May 2021 20:37:03 +0200

pipewire (0.3.26-1) experimental; urgency=medium

  * New upstream release
  * Add libpipewire-0.3-common to hold the translation files
  * Install pw-link in pipewire-bin
  * Update libpipewire-0.3-0 symbols

 -- Sjoerd Simons <sjoerd@debian.org>  Sun, 25 Apr 2021 20:54:29 +0200

pipewire (0.3.25-1) experimental; urgency=medium

  * New upstream release
  * Install pw-loopback tool in pipewire-bin

 -- Sjoerd Simons <sjoerd@debian.org>  Fri, 09 Apr 2021 21:57:09 +0200

pipewire (0.3.24-3) experimental; urgency=medium

  * debian/rules: Disable ldac on arches where it's not available.  This isn't
    available on these arches. piepwire FTBFS otherwise as it tries to find
    it.

 -- Iain Lane <laney@debian.org>  Thu, 25 Mar 2021 00:01:00 +0000

pipewire (0.3.24-2) experimental; urgency=medium

  * Move doxygen/graphviz into Build-Depends; Fixes arch only build failures
  * Re-add support for nodocs builds
  * run wrap-and-sort

 -- Sjoerd Simons <sjoerd@debian.org>  Fri, 19 Mar 2021 16:57:32 +0100

pipewire (0.3.24-1) experimental; urgency=medium

  * New upstream release
  * Adjust builds options to cope with pipewire switching more options to
    features, actual options used are unchanged

 -- Sjoerd Simons <sjoerd@debian.org>  Thu, 18 Mar 2021 20:46:29 +0100

pipewire (0.3.23-1) experimental; urgency=medium

  * New upstream release
  * Update symbols file
  * debian/pipewire.install
    - Install new pipewire-media-session.service
  * d/d/p/bluez5-volumes-need-to-be-distributed-to-all-channels.patch
    d/p/bluez5-set-the-right-volumes-on-the-node.patch
    d/p/policy-node-don-t-crash-without-metadata.patch
    - Dropped; All included in upstream release
  * Refreshed patches

 -- Sjoerd Simons <sjoerd@debian.org>  Fri, 05 Mar 2021 20:21:46 +0100

pipewire (0.3.22-2) experimental; urgency=medium

  [ Daniel van Vugt ]
  * Fix "the metadata crash" (LP: #1916716). Using upstream commit
    3673265ae20d7b59e89cad6c5238c232796731b2 which is scheduled for inclusion
    in release 0.3.23.

 -- Iain Lane <laney@debian.org>  Thu, 04 Mar 2021 11:09:52 +0000

pipewire (0.3.22-1) experimental; urgency=medium

  * Team upload
  * New upstream release
  * d/p/bluez5-volumes-need-to-be-distributed-to-all-channels.patch
    d/p/bluez5-set-the-right-volumes-on-the-node.patch:
    - Fix volume control on bluetooth devices
  * d/libpipewire-0.3-0.symbols:
    - Add new symbols
  * debian/pipewire-bin.install
    - Install new confiration file (bluez, v4l and client config)

 -- Sjoerd Simons <sjoerd@debian.org>  Sat, 20 Feb 2021 21:50:40 +0100
>>>>>>> 0af98193

pipewire (0.3.19-3) unstable; urgency=medium

  * Team upload
  * Don't enable audio-related plugins by default.
    Using pipewire for audio is considered experimental for Debian 11,
    and in particular the with-pulseaudio flag file will result in
    PulseAudio and Pipewire fighting over Bluetooth devices.
    - If you're experimenting with pipewire-pulse, please see
      /usr/share/doc/pipewire-audio-client-libraries/README.Debian
      for details of how to re-enable these.
  * Install brief documentation of how to experiment with Pipewire for audio.
    There should eventually be a pipewire-pulse package that sets up the
    PulseAudio replacement automatically, and perhaps a pipewire-jack
    package that does the equivalent for the JACK libraries, but these
    are rather new and don't seem to be ready for general use in Debian 11.

 -- Simon McVittie <smcv@debian.org>  Fri, 29 Jan 2021 15:55:13 +0000

pipewire (0.3.19-2) unstable; urgency=medium

  * Team upload
  * Depend on openaptx with #980297 fixed, instead of working around it
  * Don't depend on libldac on big-endian architectures.
    It currently only compiles on little-endian architectures (#980372).

 -- Simon McVittie <smcv@debian.org>  Mon, 18 Jan 2021 11:58:41 +0000

pipewire (0.3.19-1) unstable; urgency=medium

  * Team upload
  * New upstream release (Closes: #979309)
    - Fix cleanup of acp card objects (Closes: #979537)
    - Provide pipewire-pulse, pipewire's replacement for the PulseAudio
      daemon (Closes: #976654). Note that this is not enabled by default
      for bullseye. systemd user units to start it can be found in
      /usr/share/doc/pipewire/examples/systemd/user.
  * Drop patch, applied upstream
  * Remove pw-pulse from pipewire-audio-client-libraries, no longer
    supported upstream
  * Fix installation path for example 99-pipewire-default.conf
  * Install example ld.so.conf.d fragments into
    /usr/share/doc/pipewire/examples/ld.so.conf.d to replace libjack with
    Pipewire as suggested by upstream. These can be copied into
    /etc/ld.so.conf.d if desired. This is not done by default and is
    considered to be experimental
  * Add Build-Conflicts with non-free libfdk-aac-dev.
    This makes the build more predictable by not compiling a plugin that
    would depend on that library.
  * d/control: Add new dependencies for Bluetooth codecs
  * Build-depend on libncurses-dev for the new pw-top utility
  * d/copyright: Update
  * d/pipewire-bin.install: Install pw-dump and pw-top
  * Don't automatically start pipewire for root logins (Closes: #979791)
  * Standards-Version: 4.5.1 (no changes required)
  * Update symbols file
  * Remove unnecessary RUNPATH from bluez5 plugin (workaround for #980297)
  * Silence library-not-linked-against-libc lintian error for JACK
    libraries.
    These libraries genuinely don't directly need anything from glibc.

 -- Simon McVittie <smcv@debian.org>  Sun, 17 Jan 2021 13:38:28 +0000

pipewire (0.3.15-1) unstable; urgency=medium

  * Team upload
  * New upstream release
    - Disable the pulse-bridge module by default.
      This should only be used if completely replacing PulseAudio
      with PipeWire, which Debian is definitely not ready to do.
    - Disable the bluez5 module by default (previously a Debian and
      Fedora patch). This should also only be used if completely
      replacing PulseAudio with PipeWire.
    - Various other bug fixes
  * Drop patch to disable bluez5 plugin.
    This should no longer be necessary.
  * d/p/protocol-native-do-version-check-on-HELLO.patch:
    Add patch (from upstream, via Fedora) to fix interop with older clients

 -- Simon McVittie <smcv@debian.org>  Thu, 05 Nov 2020 18:10:32 +0000

pipewire (0.3.14-1) unstable; urgency=medium

  * Team upload
  * New upstream release
    - Avoid colliding with PulseAudio (Closes: #970760)
  * d/pipewire-bin.install: Install pw-reserve

 -- Simon McVittie <smcv@debian.org>  Wed, 04 Nov 2020 09:48:08 +0000

pipewire (0.3.12-1) unstable; urgency=medium

  * Team upload
  * New upstream release
    - Configuration in ~/.pipewire-media-session is no longer used.
      If you have configuration in that location, please move it into
      $XDG_CONFIG_HOME/pipewire-media-session, defaulting to
      $HOME/.config/pipewire-media-session if $XDG_CONFIG_HOME is not
      set. It will not be migrated automatically.
  * d/p/Link-pipewire-jack-to-libatomic-if-required.patch:
    Drop, applied upstream
  * Move libspa-0.2-modules dependency from -modules to shared library.
    The shared library calls into the support module, as seen in the
    autopkgtest.
  * Stop pipewire-audio-client-libraries depending on libpulse.
    If we are using PipeWire's emulation of libpulse-simple.so.0, we'll
    also be using PipeWire's emulation of libpulse.so.0, so there's no
    point in depending on the real PulseAudio libpulse.so.0.
  * d/rules: Sort Meson options alphabetically
  * d/tests/gstreamer1.0-pipewire: Add a superficial test for the plugin.
    This would reproduce #919880, if it comes back.

 -- Simon McVittie <smcv@debian.org>  Sat, 19 Sep 2020 15:59:33 +0100

pipewire (0.3.10-4) unstable; urgency=medium

  * Team upload
  * Release to unstable (starts transition: #966535)

 -- Simon McVittie <smcv@debian.org>  Thu, 10 Sep 2020 09:12:14 +0100

pipewire (0.3.10-3) experimental; urgency=medium

  * Team upload
  * d/rules: Adjust test timeouts again, based on feedback from the buildds.
    mips* now get 10 times as long as fast architectures, and ia64
    is added to the list of slowish architectures that get 5 times as long.
  * d/p/Link-pipewire-jack-to-libatomic-if-required.patch:
    Update patch to the version that was applied upstream

 -- Simon McVittie <smcv@debian.org>  Tue, 08 Sep 2020 21:06:23 +0100

pipewire (0.3.10-2) experimental; urgency=medium

  * Team upload
  * Use debhelper compat level 13.
    This runs 'meson test' rather than 'ninja test', which will make it
    easier to expand the test timeout.
  * Increase test timeout on slower architectures.
    The resampling tests can be a bit slow, particularly on architectures
    without a real FPU.
  * d/p/Link-pipewire-jack-to-libatomic-if-required.patch:
    Add patch to fix FTBFS on armel (and hopefully also mipsel) by
    explicitly linking to libatomic where needed.

 -- Simon McVittie <smcv@debian.org>  Sun, 06 Sep 2020 21:03:55 +0100

pipewire (0.3.10-1) experimental; urgency=medium

  * Team upload.

  [ Laurent Bigonville ]
  * New upstream release (Closes: #954022)
    - 0.3.x fixes FTBFS with gcc 10 (Closes: #957685)
    - debian/control: Adjust the build-dependencies
    - Bump the soname of the libraries
    - Ship the new plugins (jack and vulkan) in new packages
    - Re-enable some plugins that were enabled before but disabled in this
      release
  * Drop debian/pipewire.links, with debhelper 12, dh_installsystemduser is
    called during the build process and it's taking care of enabling the
    systemd user service and socket (Closes: #953216)
  * Rename libpipewire-0.2-doc to pipewire-doc as the documentation is not
    installed in a versinized directory
  * debian/control: Bump Standards-Version to 4.5.0 (no further changes)
  * debian/rules: Tell dh_shlibdeps to also search for the private libraries
  * debian/pipewire.install: Install the control audioconvert and videoconvert
    module in the main package, they are not pulling new dependencies

  [ Debian Janitor ]
  * Set upstream metadata fields: Repository, Repository-Browse.
  * Update standards version to 4.4.1, no changes needed.

  [ Simon McVittie ]
  * New upstream release
  * Version the names of the plugin packages.
    They're installed in a versioned directory, and this package is going
    to have to go through NEW anyway if there are incompatible changes
    to SPA (0.3 or 1.0).
  * d/copyright: Update
  * d/libpipewire-0.3-0.symbols: Update
  * Move executables and modules to their own packages.
    PipeWire clients have to load some of the SPA and PipeWire modules into
    their own address space, so it makes sense for the pipewire package to
    be Multi-Arch: same, with a dependency on the modules for the necessary
    architecture. This means the parts that would collide have to be split
    out into a -bin package, which in turn needs a dependency on the modules
    themselves (for its architecture).
  * Put pipewire, pipewire-bin in Section: video.
    The focus is currently on its video role rather than on its audio role,
    and we don't have a Section: multimedia for things that do both.
    Either audio or video seems more appropriate than Section: net, since
    pipewire is not network-transparent.
  * Separate out a Multi-Arch: same pipewire-audio-client-libraries
    package. Using PipeWire for audio is considered experimental, so we
    probably don't want xdg-desktop-portal and gnome-shell to pull this in.
    - Reduce libpulse-mainloop-glib's GLib dependency to a Recommends.
      It's a hard requirement for that library, but any application that
      would be linked to it must already have a GLib dependency.
  * Improve various package descriptions
  * Disable ffmpeg and vulkan plugins.
    According to upstream developer George Kiagiadakis, these are not
    practically useful.
  * d/p/conf-disable-bluez5.patch: Disable BlueZ support by default.
    PipeWire is intended to be a suitable replacement for PulseAudio
    eventually, but at the moment only the video side is ready for production
    use, with the audio side considered experimental.
    For ordinary ALSA audio devices, it is harmless to have audio support
    available in PipeWire, because both PipeWire and PulseAudio will
    close the audio device when not in use, so they can coexist (as long
    as you do not try to use both at the same time). However, Bluetooth
    audio devices need to be configured even when not in active use, so
    they would fight.
    Patch taken from Fedora.
    Thanks to Wim Taymans
  * d/shlibs.local: Generate lockstep dependencies between binaries.
    Upstream developers are never going to support mixing libraries from
    different builds of PipeWire, and neither should we.
  * Install automated tests and example programs into a new
    pipewire-tests package.
    - d/p/spa-examples-Load-plugins-from-SPA_PLUGIN_DIR-or-installe.patch,
      d/p/Optionally-install-examples-and-tests.patch:
      Make the tests and examples installable
    - d/tests/gnome-desktop-testing: Run most of the tests
  * d/tests/manual.md: Add some manual test instructions.
    Ideally some of these would be automated into autopkgtests (we can't
    assert that we hear a sound, but we can at least assert that aplay
    exits successfully) but for now they are just manual tests.
  * pipewire-tests: Override custom-library-search-path Lintian tag.
    Some of these tests use a RUNPATH to link to libraries from
    pipewire itself.
  * Install symlinks to pw-cat(1) for its various aliases
  * d/rules: Update exclusion paths for dh_makeshlibs
  * Set upstream metadata fields: Bug-Database, Bug-Submit
  * Rename libspa-lib-0.2-dev to libspa-0.2-dev.
    There used to be a shared library named libspa-lib, but recent versions
    have moved to a purely header- and plugin-based system, making the -lib
    postfix meaningless.
  * Break out SPA modules into libspa-0.2-modules.
    This will make compatibility more straightforward if PipeWire and SPA
    break API/ABI out of sync with each other.
    Thanks to Sjoerd Simons
  * Document more ways to test bits of PipeWire manually

  [ Andreas Henriksson ]
  * New upstream release (0.3.10)
  * Update libpipewire-0.3-0.symbols with new additions
  * Improve pipewire short description
  * debian/copyright: Add module-portal.c and Red Hat

 -- Andreas Henriksson <andreas@fatal.se>  Mon, 24 Aug 2020 16:03:42 +0200

pipewire (0.2.7-1) unstable; urgency=medium

  * New upstream release
  * debian/libpipewire-0.2-1.symbols: Update
  * Build-Depend on debhelper-compat 12 and drop debian/compat

 -- Jeremy Bicha <jbicha@debian.org>  Fri, 01 Nov 2019 21:50:48 -0400

pipewire (0.2.5-1) unstable; urgency=medium

  [ Jeremy Bicha ]
  * New upstream release
  * Bump minimum meson to 0.47
  * debian/libpipewire-0.2-1.symbols: Add new symbol
  * Drop all patches: applied in new release
  * Bump Standards-Version to 4.3.0

  [ Laurent Bigonville ]
  * debian/libpipewire-0.2-1.symbols: Add the Build-Depends-Package annotation
  * debian/control: Set Section to net for the main pipewire package
    (Closes: #908524)

 -- Jeremy Bicha <jbicha@debian.org>  Fri, 04 Jan 2019 14:24:46 -0500

pipewire (0.2.3-3) unstable; urgency=medium

  * Team upload.
  * Make libpipewire-0.2-dev depend against libspa-lib-0.1-dev (Closes:
    #909623)
  * Enable pipewire.socket by default (Closes: #909625)

 -- Laurent Bigonville <bigon@debian.org>  Wed, 26 Sep 2018 01:40:56 +0200

pipewire (0.2.3-2) unstable; urgency=medium

  * Make libpipewire-0.2-dev depend against libspa-lib-0.1-dev (Closes: #909623)
  * Enable pipewire.socket by default (Closes: #909625)

 -- Laurent Bigonville <bigon@debian.org>  Wed, 26 Sep 2018 01:40:45 +0200

pipewire (0.2.3-1) unstable; urgency=medium

  * New upstream release
  * Drop make-spa-lib-version.patch: Applied in new release
  * debian/rules: Update configure options
  * libspa-lib-0.1-1 has been dropped in this release
  * debian/libpipewire-0.2-1.symbols: Update
  * Cherry-pick 7 commits since last release

 -- Jeremy Bicha <jbicha@debian.org>  Wed, 19 Sep 2018 19:48:19 -0400

pipewire (0.2.2-1) unstable; urgency=medium

  * Initial release (Closes: #874089)

 -- Jeremy Bicha <jbicha@debian.org>  Mon, 13 Aug 2018 11:17:57 -0400<|MERGE_RESOLUTION|>--- conflicted
+++ resolved
@@ -1,13 +1,3 @@
-<<<<<<< HEAD
-pipewire (0.3.19-4) unstable; urgency=medium
-
-  * Team upload
-  * Disable GStreamer device provider.
-    Apparently it isn't ready, and breaks video recording in cheese.
-    Thanks to Fedora (see also Red Hat bug 1884260). (Closes: #982636)
-
- -- Simon McVittie <smcv@debian.org>  Sat, 13 Feb 2021 10:49:02 +0000
-=======
 pipewire (0.3.32-1) experimental; urgency=medium
 
   * Team upload.
@@ -138,7 +128,15 @@
     - Install new confiration file (bluez, v4l and client config)
 
  -- Sjoerd Simons <sjoerd@debian.org>  Sat, 20 Feb 2021 21:50:40 +0100
->>>>>>> 0af98193
+
+pipewire (0.3.19-4) unstable; urgency=medium
+
+  * Team upload
+  * Disable GStreamer device provider.
+    Apparently it isn't ready, and breaks video recording in cheese.
+    Thanks to Fedora (see also Red Hat bug 1884260). (Closes: #982636)
+
+ -- Simon McVittie <smcv@debian.org>  Sat, 13 Feb 2021 10:49:02 +0000
 
 pipewire (0.3.19-3) unstable; urgency=medium
 
