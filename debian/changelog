--- conflicted
+++ resolved
@@ -1,6 +1,6 @@
-<<<<<<< HEAD
 pipewire (0.3.1-1) UNRELEASED; urgency=medium
 
+  [ Laurent Bigonville ]
   * New upstream release (Closes: #954022)
     - debian/control: Adjust the build-dependencies
     - Bump the soname of the libraries
@@ -17,21 +17,11 @@
   * debian/pipewire.install: Install the control audioconvert and videoconvert
     module in the main package, they are not pulling new dependencies
 
- -- Laurent Bigonville <bigon@debian.org>  Wed, 20 May 2020 14:38:54 +0200
-=======
-pipewire (0.2.7-2) UNRELEASED; urgency=medium
-
-  [ Laurent Bigonville ]
-  * Drop debian/pipewire.links, with debhelper 12, dh_installsystemduser is
-    called during the build process and it's taking care of enabling the
-    systemd user service and socket
-
   [ Debian Janitor ]
   * Set upstream metadata fields: Repository, Repository-Browse.
   * Update standards version to 4.4.1, no changes needed.
 
- -- Laurent Bigonville <bigon@debian.org>  Sat, 02 Nov 2019 14:30:14 +0100
->>>>>>> fe6c3260
+ -- Laurent Bigonville <bigon@debian.org>  Wed, 20 May 2020 14:38:54 +0200
 
 pipewire (0.2.7-1) unstable; urgency=medium
 
